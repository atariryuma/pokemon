/**
 * ANIMATIONS.JS - アニメーションシステム
 * 
 * CSSアニメーションの管理とゲームイベントとの統合
 */

/**
 * アニメーション管理クラス
 */
export class AnimationManager {
  constructor() {
    // アクティブなアニメーション追跡
    this.activeAnimations = new Map();
    
    // アニメーション設定
    this.config = {
      durations: {
        fast: 150,
        normal: 300,
        slow: 500,
        dealCard: 600,
        drawCard: 400,
        playCard: 500,
        attack: 800,
        damage: 600,
        hpDamage: 600,
        knockout: 1200,
        energyAttach: 700,
        slideInBottom: 500,
        fadeIn: 300
      }
    };
    
    console.log('🎬 Animation Manager initialized');
  }
  
  /**
   * カードディール アニメーション
   * @param {Array<Element>} cardElements - カード要素の配列
   * @param {number} staggerDelay - 遅延時間（ミリ秒）
   */
  async animateDealCards(cardElements, staggerDelay = 100) {
    console.log(`🎬 Starting deal animation for ${cardElements.length} cards`);
    
    const promises = cardElements.map((element, index) => {
      return new Promise(resolve => {
        setTimeout(() => {
          // カード要素が確実に見えるようにする
          if (element) {
            // 対象は可能なら内側の画像要素に限定（親のscale等と干渉しないため）
            const target = element.querySelector('img') || element;
            // アニメーション前に要素を完全に表示状態にする
            element.style.opacity = '1';
            element.style.visibility = 'visible';
            element.style.display = 'flex';

            // 子要素のimg要素も確実に見えるようにする
            const img = element.querySelector('img');
            if (img) {
<<<<<<< HEAD
              img.classList.add('is-animating');
=======
              img.classList.add('is-animating', 'is-hidden'); // start hidden via CSS
>>>>>>> 98648286
              img.style.visibility = 'visible';
              img.style.display = 'block';
            }
            // 親のtransform（ドックのscale等）は維持し、アニメは内側に適用
            target.style.transform = 'none';
            
            // 強制的に再描画をトリガー
            element.offsetHeight;
            
            console.log(`🎴 Starting animation for card ${index + 1}/${cardElements.length}`);
            console.log(`  Before animation - opacity: ${element.style.opacity}, visibility: ${element.style.visibility}`);
            
            // CSSアニメーションを開始（opacity: 0 → 1 のアニメーションを実行）
            if (target.tagName && target.tagName.toLowerCase() === 'img') {
              target.classList.add('is-animating', 'is-hidden');
            }
            this.addAnimationClass(target, 'animate-deal-card');
            this.waitForAnimation(target, 'dealCard', () => {
              // アニメーション完了後に確実に表示状態を保証
              element.style.opacity = '1';
              element.style.visibility = 'visible';
              target.style.transform = 'none';
              if (target.tagName && target.tagName.toLowerCase() === 'img') {
                target.classList.remove('is-animating', 'is-hidden');
              }
              console.log(`✅ Animation completed for card ${index + 1}, final opacity: ${element.style.opacity}`);
              resolve();
            });
          } else {
            console.warn(`⚠️ Card element ${index} is null`);
            resolve();
          }
        }, index * staggerDelay);
      });
    });
    
    return Promise.all(promises);
  }
  
  /**
   * カードドロー アニメーション
   * @param {Element} cardElement - カード要素
   */
  async animateDrawCard(cardElement) {
    return new Promise(resolve => {
      const target = cardElement?.querySelector('img') || cardElement;
      if (!target) return resolve();
      if (target.tagName && target.tagName.toLowerCase() === 'img') {
        target.classList.add('is-animating', 'is-hidden');
      }
      this.addAnimationClass(target, 'animate-draw-card');
      this.waitForAnimation(target, 'drawCard', () => {
        if (target.tagName && target.tagName.toLowerCase() === 'img') {
          target.classList.remove('is-animating', 'is-hidden');
        }
        resolve();
      });
    });
  }

  /**
   * 初回配布用（フェードなし）
   */
  async animateDealCardsNoFade(cardElements, staggerDelay = 100) {
    const promises = cardElements.map((element, index) => {
      return new Promise(resolve => {
        setTimeout(() => {
          if (element) {
            const target = element.querySelector('img') || element;
            // 表示状態を保証（不透明のまま）
            element.style.opacity = '1';
            element.style.visibility = 'visible';
            element.style.display = 'flex';
            if (target) {
              target.style.opacity = '1';
              target.style.visibility = 'visible';
              target.style.display = 'block';
            }
            target.style.transform = 'none';

            // 強制リフロー
            element.offsetHeight;

            this.addAnimationClass(target, 'animate-deal-card-nofade');
            this.waitForAnimation(target, 'dealCardNoFade', () => {
              target.style.transform = 'none';
              resolve();
            });
          } else {
            resolve();
          }
        }, index * staggerDelay);
      });
    });

    return Promise.all(promises);
  }
  /**
   * Wrapper: initial hand deal
   */
  async animateInitialHandDeal(cardElements, staggerDelay = 100) {
    // 初回配布はフェードさせず、移動のみ
    return this.animateDealCardsNoFade(cardElements, staggerDelay);
  }

  /**
   * Wrapper: prize deal
   */
  async animatePrizeDeal(elements, staggerDelay = 100) {
    return this.animateDealCards(elements, staggerDelay);
  }
  
  /**
   * カードプレイ アニメーション
   * @param {Element} cardElement - カード要素
   * @param {Object} fromPosition - 開始位置 {x, y}
   * @param {Object} toPosition - 終了位置 {x, y}
   */
  async animatePlayCard(cardElement, fromPosition, toPosition) {
    return new Promise(resolve => {
      // Set initial position without transition
      cardElement.style.position = 'fixed';
      cardElement.style.left = `${fromPosition.x}px`;
      cardElement.style.top = `${fromPosition.y}px`;
      cardElement.style.zIndex = '9999';
      cardElement.style.transform = 'rotate(5deg)'; // Initial "lifted" state
      cardElement.style.boxShadow = '0 20px 40px rgba(0, 0, 0, 0.3)';

      // Force reflow to ensure initial styles are applied before transition starts
      cardElement.offsetHeight;

      // Apply transition and target position
      cardElement.style.transition = `all ${this.config.durations.playCard}ms cubic-bezier(0.25, 0.46, 0.45, 0.94)`;
      cardElement.style.left = `${toPosition.x}px`;
      cardElement.style.top = `${toPosition.y}px`;
      cardElement.style.transform = 'scale(1) rotate(0deg)'; // Final state

      // Wait for the transition to complete
      cardElement.addEventListener('transitionend', function handler() {
        cardElement.removeEventListener('transitionend', handler);
        // Reset styles after animation
        cardElement.style.position = '';
        cardElement.style.left = '';
        cardElement.style.top = '';
        cardElement.style.zIndex = '';
        cardElement.style.transform = '';
        cardElement.style.boxShadow = '';
        cardElement.style.transition = '';
        resolve();
      }, { once: true });

      // Fallback for transitionend not firing (e.g., element removed)
      setTimeout(() => {
        resolve();
      }, this.config.durations.playCard + 50);
    });
  }
  
  /**
   * スムーズカード移動アニメーション
   * @param {Element} cardElement - カード要素
   * @param {Element} fromContainer - 移動元コンテナ
   * @param {Element} toContainer - 移動先コンテナ
   * @param {string} animationType - アニメーションタイプ
   */
  async animateSmoothCardMove(cardElement, fromContainer, toContainer, animationType = 'normal') {
    return new Promise(async resolve => {
      const fromRect = fromContainer.getBoundingClientRect();
      const toRect = toContainer.getBoundingClientRect();

      // Calculate center points
      const fromPos = {
        x: fromRect.left + fromRect.width / 2 - cardElement.offsetWidth / 2, // Adjust for card element's own width
        y: fromRect.top + fromRect.height / 2 - cardElement.offsetHeight / 2
      };

      const toPos = {
        x: toRect.left + toRect.width / 2 - cardElement.offsetWidth / 2, // Adjust for card element's own width
        y: toRect.top + toRect.height / 2 - cardElement.offsetHeight / 2
      };

      // Perform the animation
      await this.animatePlayCard(cardElement, fromPos, toPos);

      // Additional effects based on animationType (if any)
      if (animationType === 'evolution') {
        this.addAnimationClass(cardElement, 'animate-evolution-placement');
      }
      resolve();
    });
  }
  
  
  
  /**
   * 攻撃アニメーション
   * @param {Element} attackerElement - 攻撃側要素
   * @param {Element} defenderElement - 防御側要素
   */
  async animateAttack(attackerElement, defenderElement) {
    const attackerPromise = new Promise(resolve => {
      this.addAnimationClass(attackerElement, 'animate-attack');
      this.waitForAnimation(attackerElement, 'attack', resolve);
    });
    
    // 少し遅れてダメージアニメーション
    const defenderPromise = new Promise(resolve => {
      setTimeout(() => {
        this.addAnimationClass(defenderElement, 'animate-damage');
        this.waitForAnimation(defenderElement, 'damage', resolve);
      }, 300);
    });
    
    return Promise.all([attackerPromise, defenderPromise]);
  }
  
  /**
   * HPダメージアニメーション
   * @param {Element} hpElement - HP表示要素
   */
  async animateHPDamage(hpElement) {
    return new Promise(resolve => {
      this.addAnimationClass(hpElement, 'animate-hp-damage');
      this.waitForAnimation(hpElement, 'hpDamage', resolve);
    });
  }
  
  /**
   * ポケモンきぜつアニメーション
   * @param {Element} pokemonElement - ポケモン要素
   */
  async animateKnockout(pokemonElement) {
    return new Promise(resolve => {
      this.addAnimationClass(pokemonElement, 'animate-knockout');
      this.waitForAnimation(pokemonElement, 'knockout', resolve);
    });
  }
  
  /**
   * エネルギー付与アニメーション
   * @param {Element} energyElement - エネルギー要素
   * @param {Element} targetElement - 対象ポケモン要素
   */
  async animateEnergyAttach(energyElement, targetElement) {
    return new Promise(resolve => {
      const energyRect = energyElement.getBoundingClientRect();
      const targetRect = targetElement.getBoundingClientRect();
      
      // Set initial position
      energyElement.style.position = 'fixed';
      energyElement.style.left = `${energyRect.left}px`;
      energyElement.style.top = `${energyRect.top}px`;
      energyElement.style.zIndex = '1000';
      
      // Force reflow
      energyElement.offsetHeight;

      // Apply transition and target styles
      energyElement.style.transition = `all ${this.config.durations.energyAttach}ms ease-out`;
      energyElement.style.left = `${targetRect.left + targetRect.width - 20}px`;
      energyElement.style.top = `${targetRect.top + targetRect.height - 20}px`;
      energyElement.style.transform = 'scale(0.6)';
      energyElement.style.opacity = '0'; // Fade out as it attaches

      // Wait for transition to complete
      energyElement.addEventListener('transitionend', function handler() {
        energyElement.removeEventListener('transitionend', handler);
        // Reset styles after animation
        energyElement.style.position = '';
        energyElement.style.left = '';
        energyElement.style.top = '';
        energyElement.style.zIndex = '';
        energyElement.style.transform = '';
        energyElement.style.opacity = '';
        energyElement.style.transition = '';
        resolve();
      }, { once: true });

      // Fallback for transitionend not firing
      setTimeout(() => {
        resolve();
      }, this.config.durations.energyAttach + 50);
    });
  }
  
  /**
   * カード選択ハイライト
   * @param {Element} cardElement - カード要素
   */
  highlightCard(cardElement) {
    this.addAnimationClass(cardElement, 'card-selected');
  }
  
  /**
   * カード選択解除
   * @param {Element} cardElement - カード要素
   */
  unhighlightCard(cardElement) {
    this.removeAnimationClass(cardElement, 'card-selected');
  }
  
  /**
   * スロットハイライト
   * @param {Element} slotElement - スロット要素
   * @param {string} type - ハイライトタイプ ('slot' | 'energy')
   */
  highlightSlot(slotElement, type = 'slot') {
    const className = type === 'energy' ? 'energy-target-highlight' : 'slot-highlight';
    this.addAnimationClass(slotElement, className);
  }
  
  /**
   * スロットハイライト解除
   * @param {Element} slotElement - スロット要素
   * @param {string} type - ハイライトタイプ ('slot' | 'energy')
   */
  unhighlightSlot(slotElement, type = 'slot') {
    const className = type === 'energy' ? 'energy-target-highlight' : 'slot-highlight';
    this.removeAnimationClass(slotElement, className);
  }
  
  /**
   * 全スロットハイライト解除
   */
  clearAllHighlights() {
    const highlights = document.querySelectorAll('.slot-highlight, .energy-target-highlight, .card-selected');
    highlights.forEach(element => {
      element.classList.remove('slot-highlight', 'energy-target-highlight', 'card-selected');
    });
  }
  
  /**
   * ゲームメッセージアニメーション
   * @param {Element} messageElement - メッセージ要素
   */
  async animateMessage(messageElement) {
    return new Promise(resolve => {
      this.addAnimationClass(messageElement, 'animate-fade-in');
      this.waitForAnimation(messageElement, 'fadeIn', resolve);
    });
  }
  
  /**
   * エラーメッセージアニメーション
   * @param {Element} messageElement - メッセージ要素
   */
  async animateError(messageElement) {
    return new Promise(resolve => {
      this.addAnimationClass(messageElement, 'error-message');
      this.waitForAnimation(messageElement, 'damage', () => {
        this.removeAnimationClass(messageElement, 'error-message');
        resolve();
      });
    });
  }
  
  /**
   * 手札カード入場アニメーション
   * @param {Array<Element>} cardElements - カード要素配列
   */
  async animateHandEntry(cardElements) {
    const promises = cardElements.map((element, index) => {
      return new Promise(resolve => {
        element.style.animationDelay = `${index * 50}ms`;
        this.addAnimationClass(element, 'animate-slide-in-bottom');
        this.waitForAnimation(element, 'slideInBottom', () => {
          element.style.animationDelay = '';
          resolve();
        });
      });
    });
    
    return Promise.all(promises);
  }
  
  /**
   * モーダル表示アニメーション
   * @param {Element} modalElement - モーダル要素
   */
  async animateModalShow(modalElement) {
    return new Promise(resolve => {
      // div要素の場合はhiddenクラスを削除
      if (modalElement.tagName.toLowerCase() === 'div') {
        modalElement.classList.remove('hidden');
        modalElement.style.opacity = '0';
        modalElement.style.transform = 'scale(0.8)';
        
        // フェードイン・スケールアップアニメーション
        requestAnimationFrame(() => {
          modalElement.style.transition = `opacity ${this.config.durations.normal}ms ease, transform ${this.config.durations.normal}ms ease`;
          modalElement.style.opacity = '1';
          modalElement.style.transform = 'scale(1)';
        });
        
        setTimeout(() => {
          modalElement.style.transition = '';
          resolve();
        }, this.config.durations.normal);
      } else {
        // dialog要素の場合は従来の方法
        modalElement.showModal();
        setTimeout(resolve, this.config.durations.normal);
      }
    });
  }
  
  /**
   * モーダル非表示アニメーション
   * @param {Element} modalElement - モーダル要素
   */
  async animateModalHide(modalElement) {
    return new Promise(resolve => {
      if (modalElement.tagName.toLowerCase() === 'div') {
        // div要素の場合はフェードアウト・スケールダウン
        modalElement.style.transition = `opacity ${this.config.durations.normal}ms ease, transform ${this.config.durations.normal}ms ease`;
        modalElement.style.opacity = '0';
        modalElement.style.transform = 'scale(0.8)';
        
        setTimeout(() => {
          modalElement.classList.add('hidden');
          modalElement.style.transition = '';
          modalElement.style.opacity = '';
          modalElement.style.transform = '';
          resolve();
        }, this.config.durations.normal);
      } else {
        // dialog要素の場合は従来の方法
        modalElement.style.opacity = '0';
        modalElement.style.transform = 'scale(0.8)';
        
        setTimeout(() => {
          modalElement.close();
          modalElement.style.opacity = '';
          modalElement.style.transform = '';
          resolve();
        }, this.config.durations.normal);
      }
    });
  }
  
  /**
   * 進化アニメーション
   * @param {Element} pokemonElement - 進化するポケモン要素
   * @param {Object} evolutionCard - 進化先カード
   */
  async animateEvolution(pokemonElement, evolutionCard) {
    return new Promise(resolve => {
      // 進化エフェクト
      this.addAnimationClass(pokemonElement, 'animate-evolution');
      
      // 光のエフェクトを追加
      const lightEffect = document.createElement('div');
      lightEffect.className = 'evolution-light';
      lightEffect.style.cssText = `
        position: absolute;
        inset: -20px;
        background: radial-gradient(circle, rgba(255, 255, 255, 0.8) 0%, transparent 70%);
        animation: evolutionGlow ${this.config.durations.knockout}ms ease-in-out;
        pointer-events: none;
        z-index: 10;
      `;
      
      pokemonElement.style.position = 'relative';
      pokemonElement.appendChild(lightEffect);
      
      // アニメーション終了後のクリーンアップ
      setTimeout(() => {
        this.removeAnimationClass(pokemonElement, 'animate-evolution');
        lightEffect.remove();
        
        // カード画像を更新（簡略化）
        const cardImage = pokemonElement.querySelector('.card-image');
        if (cardImage && evolutionCard.name_en) {
          import('./data-manager.js').then(({getCardImagePath}) => {
            cardImage.src = getCardImagePath(evolutionCard.name_en);
          });
        }
        
        resolve();
      }, this.config.durations.knockout);
    });
  }
  
  /**
   * 特殊状態アニメーション
   * @param {Element} pokemonElement - ポケモン要素
   * @param {string} condition - 特殊状態名
   */
  async animateSpecialCondition(pokemonElement, condition) {
    const effectClass = `animate-${condition}`;
    const duration = this.config.durations.normal;
    
    return new Promise(resolve => {
      this.addAnimationClass(pokemonElement, effectClass);
      
      // 状態アイコンを追加
      const statusIcon = document.createElement('div');
      statusIcon.className = `status-effect status-${condition}`;
      statusIcon.innerHTML = this._getConditionIcon(condition);
      statusIcon.style.cssText = `
        position: absolute;
        top: 8px;
        right: 8px;
        background: rgba(0, 0, 0, 0.8);
        color: white;
        border-radius: 50%;
        width: 24px;
        height: 24px;
        display: flex;
        align-items: center;
        justify-content: center;
        font-size: 12px;
        z-index: 5;
      `;
      
      pokemonElement.style.position = 'relative';
      pokemonElement.appendChild(statusIcon);
      
      this.waitForAnimation(pokemonElement, effectClass.replace('animate-', ''), () => {
        this.removeAnimationClass(pokemonElement, effectClass);
        resolve();
      });
    });
  }
  
  /**
   * カードを裏面から表面にフリップするアニメーション
   * @param {Element} cardElement - カード要素
   * @param {string} newImageSrc - 表面の画像パス
   */
  async flipCardFaceUp(cardElement, newImageSrc) {
    return new Promise(resolve => {
      if (!cardElement || !newImageSrc) {
        console.warn('flipCardFaceUp: Missing cardElement or newImageSrc');
        return resolve();
      }

      const imgElement = cardElement.querySelector('img');
      if (!imgElement) {
        console.warn('flipCardFaceUp: img element not found in cardElement');
        return resolve();
      }

      // 最初の半分のアニメーション（裏面が見えなくなるまで）
      imgElement.style.transition = 'transform 0.3s ease-in';
      imgElement.style.transform = 'rotateY(90deg)';

      setTimeout(() => {
        // 画像を切り替える
        imgElement.src = newImageSrc;
        imgElement.alt = 'Card Front';

        // 後半のアニメーション（表面が見えるように）
        imgElement.style.transition = 'transform 0.3s ease-out';
        imgElement.style.transform = 'rotateY(180deg)'; // 最終的に0degに戻るように

        // アニメーション完了後にスタイルをリセット
        imgElement.addEventListener('transitionend', function handler() {
          imgElement.removeEventListener('transitionend', handler);
          imgElement.style.transition = '';
          imgElement.style.transform = ''; // 最終状態をリセット
          resolve();
        }, { once: true });
      }, 300); // 0.3s後に画像を切り替え
    });
  }
  
  /**
   * 状態アイコンを取得
   * @param {string} condition - 状態名
   * @returns {string} アイコン文字
   */
  _getConditionIcon(condition) {
    const icons = {
      poisoned: '☣️',
      burned: '🔥',
      asleep: '💤',
      paralyzed: '⚡',
      confused: '💫'
    };
    return icons[condition] || '❓';
  }
  
  /**
   * 高度な攻撃エフェクトアニメーション
   * @param {Element} attackerElement - 攻撃側要素
   * @param {Element} defenderElement - 防御側要素
   * @param {string} attackType - 攻撃タイプ
   */
  async animateAdvancedAttack(attackerElement, defenderElement, attackType = 'normal') {
    const attackerRect = attackerElement.getBoundingClientRect();
    const defenderRect = defenderElement.getBoundingClientRect();
    
    // エフェクトコンテナを作成
    const effectContainer = document.createElement('div');
    effectContainer.className = 'attack-effect-container';
    effectContainer.style.cssText = `
      position: fixed;
      inset: 0;
      pointer-events: none;
      z-index: 10000;
    `;
    
    document.body.appendChild(effectContainer);
    
    try {
      switch (attackType) {
        case 'lightning':
          await this._createLightningEffect(effectContainer, attackerRect, defenderRect);
          break;
        case 'fire':
          await this._createFireEffect(effectContainer, attackerRect, defenderRect);
          break;
        case 'water':
          await this._createWaterEffect(effectContainer, attackerRect, defenderRect);
          break;
        case 'grass':
          await this._createGrassEffect(effectContainer, attackerRect, defenderRect);
          break;
        default:
          await this._createDefaultAttackEffect(effectContainer, attackerRect, defenderRect);
      }
      
      // 防御側のダメージアニメーション
      await this._animateDamageImpact(defenderElement);
      
    } finally {
      // エフェクトコンテナを削除
      setTimeout(() => {
        if (effectContainer.parentNode) {
          effectContainer.parentNode.removeChild(effectContainer);
        }
      }, 100);
    }
  }
  
  /**
   * デフォルト攻撃エフェクト
   */
  async _createDefaultAttackEffect(container, attackerRect, defenderRect) {
    return new Promise(resolve => {
      const blast = document.createElement('div');
      blast.className = 'default-attack-blast';
      
      blast.style.cssText = `
        position: absolute;
        left: ${defenderRect.left + defenderRect.width / 2}px;
        top: ${defenderRect.top + defenderRect.height / 2}px;
        width: 40px;
        height: 40px;
        background: radial-gradient(circle, rgba(255, 255, 255, 0.8) 0%, rgba(96, 165, 250, 0.6) 50%, transparent 100%);
        border-radius: 50%;
        transform: translate(-50%, -50%) scale(0);
        animation: attackBlast 300ms ease-out;
      `;
      
      container.appendChild(blast);
      
      setTimeout(() => {
        blast.remove();
        resolve();
      }, 300);
    });
  }
  
  /**
   * ダメージインパクトアニメーション
   */
  async _animateDamageImpact(defenderElement) {
    return new Promise(resolve => {
      defenderElement.style.filter = 'brightness(1.5) contrast(1.2)';
      defenderElement.style.transform = 'scale(1.02)';
      
      setTimeout(() => {
        defenderElement.style.filter = 'brightness(0.8)';
        defenderElement.style.transform = 'scale(0.98)';
      }, 100);
      
      setTimeout(() => {
        defenderElement.style.filter = '';
        defenderElement.style.transform = '';
        defenderElement.style.transition = 'all 200ms ease';
        resolve();
      }, 300);
    });
  }
  
  /**
   * アニメーションクラスを追加
   * @param {Element} element - 対象要素
   * @param {string} className - クラス名
   */
  addAnimationClass(element, className) {
    if (!element) return;
    
    // Debug: Check if this element has damage badges before animation
    const existingDamageBadges = element.querySelectorAll('[id^="damage-badge-"]');
    if (existingDamageBadges.length > 0) {
      console.log(`🎬 ⚠️ Animation starting on element with ${existingDamageBadges.length} damage badges. Animation: ${className}`);
      existingDamageBadges.forEach((badge, index) => {
        console.log(`  🏷️ Badge ${index + 1}: ${badge.id}, visibility: ${badge.style.visibility}, display: ${badge.style.display}`);
      });
    }
    
    element.classList.add(className);
    
    // アクティブアニメーション追跡
    if (!this.activeAnimations.has(element)) {
      this.activeAnimations.set(element, new Set());
    }
    this.activeAnimations.get(element).add(className);
  }
  
  /**
   * アニメーションクラスを削除
   * @param {Element} element - 対象要素
   * @param {string} className - クラス名
   */
  removeAnimationClass(element, className) {
    if (!element) return;
    
    element.classList.remove(className);
    
    // アクティブアニメーション追跡から削除
    if (this.activeAnimations.has(element)) {
      this.activeAnimations.get(element).delete(className);
      if (this.activeAnimations.get(element).size === 0) {
        this.activeAnimations.delete(element);
      }
    }
  }
  
  /**
   * アニメーション完了を待機
   * @param {Element} element - 対象要素
   * @param {string} animationName - アニメーション名
   * @param {Function} callback - コールバック関数
   */
  waitForAnimation(element, animationName, callback) {
    const duration = this.config.durations[animationName] || this.config.durations.normal;
    
    const cleanup = () => {
      // Debug: Check damage badges after animation cleanup
      const damagebadges = element.querySelectorAll('[id^="damage-badge-"]');
      if (damagebadges.length > 0) {
        console.log(`🎬 ✅ Animation cleanup for ${animationName}. ${damagebadges.length} damage badges still present`);
        damagebadges.forEach((badge, index) => {
          console.log(`  🏷️ Badge ${index + 1} after cleanup: ${badge.id}, visible: ${badge.style.visibility !== 'hidden' && badge.style.display !== 'none'}`);
        });
      }
      
      element.classList.remove(`animate-${animationName.replace(/([A-Z])/g, '-$1').toLowerCase()}`);
      if (callback) callback();
    };
    
    // animationendイベントとタイムアウトの両方で処理
    let completed = false;
    
    const handleAnimationEnd = (event) => {
      if (event.target === element && !completed) {
        completed = true;
        element.removeEventListener('animationend', handleAnimationEnd);
        cleanup();
      }
    };
    
    element.addEventListener('animationend', handleAnimationEnd);
    
    // フォールバックタイマー
    setTimeout(() => {
      if (!completed) {
        completed = true;
        element.removeEventListener('animationend', handleAnimationEnd);
        cleanup();
      }
    }, duration + 100);
  }
  
  /**
   * 全アニメーションをクリア
   */
  clearAllAnimations() {
    this.activeAnimations.forEach((classNames, element) => {
      classNames.forEach(className => {
        element.classList.remove(className);
      });
    });
    this.activeAnimations.clear();
  }
  
  /**
   * 要素の位置を取得
   * @param {Element} element - 要素
   * @returns {Object} 位置情報 {x, y, width, height}
   */
  getElementPosition(element) {
    const rect = element.getBoundingClientRect();
    return {
      x: rect.left,
      y: rect.top,
      width: rect.width,
      height: rect.height,
      centerX: rect.left + rect.width / 2,
      centerY: rect.top + rect.height / 2
    };
  }
  
  /**
   * 破棄処理
   */
  destroy() {
    this.clearAllAnimations();
    console.log('🎬 Animation Manager destroyed');
  }
}

// デフォルトのアニメーションマネージャーインスタンス
export const animationManager = new AnimationManager();<|MERGE_RESOLUTION|>--- conflicted
+++ resolved
@@ -57,11 +57,7 @@
             // 子要素のimg要素も確実に見えるようにする
             const img = element.querySelector('img');
             if (img) {
-<<<<<<< HEAD
               img.classList.add('is-animating');
-=======
-              img.classList.add('is-animating', 'is-hidden'); // start hidden via CSS
->>>>>>> 98648286
               img.style.visibility = 'visible';
               img.style.display = 'block';
             }
